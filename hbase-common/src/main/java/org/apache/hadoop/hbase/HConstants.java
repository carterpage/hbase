--- conflicted
+++ resolved
@@ -748,12 +748,21 @@
   /** Directory under /hbase where archived hfiles are stored */
   public static final String HFILE_ARCHIVE_DIRECTORY = ".archive";
 
-<<<<<<< HEAD
+  /**
+   * Name of the directory to store all snapshots. See SnapshotDescriptionUtils for
+   * remaining snapshot constants; this is here to keep HConstants dependencies at a minimum and
+   * uni-directional.
+   */
+  public static final String SNAPSHOT_DIR_NAME = ".snapshot";
+
+  /** Temporary directory used for table creation and deletion */
+  public static final String HBASE_TEMP_DIRECTORY = ".tmp";
+
   /** Directories that are not HBase table directories */
   public static final List<String> HBASE_NON_TABLE_DIRS =
     Collections.unmodifiableList(Arrays.asList(new String[] { HREGION_LOGDIR_NAME,
       HREGION_OLDLOGDIR_NAME, CORRUPT_DIR_NAME, SPLIT_LOGDIR_NAME,
-      HBCK_SIDELINEDIR_NAME, HFILE_ARCHIVE_DIRECTORY }));
+      HBCK_SIDELINEDIR_NAME, HFILE_ARCHIVE_DIRECTORY, SNAPSHOT_DIR_NAME, HBASE_TEMP_DIRECTORY }));
 
   /** Directories that are not HBase user table directories */
   public static final List<String> HBASE_NON_USER_TABLE_DIRS =
@@ -774,23 +783,6 @@
       "hbase.node.health.failure.threshold";
   public static final int DEFAULT_HEALTH_FAILURE_THRESHOLD = 3;
 
-=======
-  /**
-   * Name of the directory to store snapshots all snapshots. See SnapshotDescriptionUtils for
-   * remaining snapshot constants; this is here to keep HConstants dependencies at a minimum and
-   * uni-directional.
-   */
-  public static final String SNAPSHOT_DIR_NAME = ".snapshot";
-
-  /** Temporary directory used for table creation and deletion */
-  public static final String HBASE_TEMP_DIRECTORY = ".tmp";
-
-  public static final List<String> HBASE_NON_USER_TABLE_DIRS = new ArrayList<String>(
-      Arrays.asList(new String[] { HREGION_LOGDIR_NAME, HREGION_OLDLOGDIR_NAME, CORRUPT_DIR_NAME,
-          toString(META_TABLE_NAME), toString(ROOT_TABLE_NAME), SPLIT_LOGDIR_NAME,
-          HBCK_SIDELINEDIR_NAME, HFILE_ARCHIVE_DIRECTORY, SNAPSHOT_DIR_NAME, HBASE_TEMP_DIRECTORY }));
-  
->>>>>>> 7fe68f91
   private HConstants() {
     // Can't be instantiated with this ctor.
   }
